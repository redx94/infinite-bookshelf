--- conflicted
+++ resolved
@@ -86,15 +86,8 @@
         self.book_title = book_title
         self.structure = structure
         self.contents = {title: "" for title in self.flatten_structure(structure)}
-<<<<<<< HEAD
-        self.placeholders = {
-            title: st.empty() for title in self.flatten_structure(structure)
-        }
-
-=======
         self.placeholders = {title: st.empty() for title in self.flatten_structure(structure)}
         st.markdown(f"# {self.book_title}")
->>>>>>> f8e7c4b1
         st.markdown("## Generating the following:")
         toc_columns = st.columns(4)
         self.display_toc(self.structure, toc_columns)
@@ -145,10 +138,6 @@
         """
         if structure is None:
             structure = self.structure
-<<<<<<< HEAD
-
-        markdown_content = ""
-=======
         
         if level==1:
             markdown_content = f"# {self.book_title}\n\n"
@@ -156,7 +145,6 @@
         else:
             markdown_content = ""
         
->>>>>>> f8e7c4b1
         for title, content in structure.items():
             if self.contents[title].strip():  # Only include title if there is content
                 markdown_content += f"{'#' * level} {title}\n{self.contents[title]}\n\n"
@@ -253,8 +241,6 @@
 
     return pdf_buffer
 
-<<<<<<< HEAD
-=======
 def generate_book_title(prompt: str):
     """
     Generate a book title using AI.
@@ -279,7 +265,6 @@
     )
 
     return completion.choices[0].message.content.strip()
->>>>>>> f8e7c4b1
 
 def generate_book_structure(prompt: str):
     """
@@ -294,13 +279,8 @@
             },
             {
                 "role": "user",
-<<<<<<< HEAD
                 "content": f"Write a comprehensive structure, omiting introduction and conclusion sections (forward, author's note, summary), for a long (>300 page) book. Very Important that use the following subject and additional instructions to write the book. subject:\n\n<subject>{prompt}</subject>\n\nAdditional instructions: \n\n<instructions>{additional_instructions}</instructions>",
             },
-=======
-                "content": f"Write a comprehensive structure, omitting introduction and conclusion sections (forward, author's note, summary), for a long (>300 page) book on the following subject:\n\n<subject>{prompt}</subject>"
-            }
->>>>>>> f8e7c4b1
         ],
         temperature=0.3,
         max_tokens=8000,
@@ -404,13 +384,8 @@
             st.download_button(
                 label="Download Text",
                 data=markdown_file,
-<<<<<<< HEAD
-                file_name="generated_book.txt",
-                mime="text/plain",
-=======
                 file_name=f'{st.session_state.book_title}.txt',
                 mime='text/plain'
->>>>>>> f8e7c4b1
             )
 
             # Create pdf file (styled)
@@ -418,21 +393,11 @@
             st.download_button(
                 label="Download PDF",
                 data=pdf_file,
-<<<<<<< HEAD
-                file_name="generated_book.pdf",
-                mime="text/plain",
-            )
-        else:
-            raise ValueError(
-                "Please generate content first before downloading the book."
-            )
-=======
                 file_name=f'{st.session_state.book_title}.pdf',
                 mime='application/pdf'
             )
         else:
             raise ValueError("Please generate content first before downloading the book.")
->>>>>>> f8e7c4b1
 
     with st.form("groqform"):
         if not GROQ_API_KEY:
@@ -483,26 +448,18 @@
                 raise ValueError("Book topic must be at least 10 characters long")
 
             st.session_state.button_disabled = True
-<<<<<<< HEAD
-            # st.write("Generating structure in background....")
-            st.session_state.statistics_text = "Generating structure in background...."  # Show temporary message before structure is generated and statistics show
-=======
             st.session_state.statistics_text = "Generating book title and structure in background...."
->>>>>>> f8e7c4b1
             display_statistics()
 
             if not GROQ_API_KEY:
                 st.session_state.groq = Groq(api_key=groq_input_key)
 
-<<<<<<< HEAD
             large_model_generation_statistics, book_structure = generate_book_structure(
                 topic_text
             )
-=======
             # Generate AI book title
             st.session_state.book_title = generate_book_title(topic_text)
             st.write(f"## {st.session_state.book_title}")
->>>>>>> f8e7c4b1
 
             large_model_generation_statistics, book_structure = generate_book_structure(topic_text)
 
@@ -512,15 +469,9 @@
 
             try:
                 book_structure_json = json.loads(book_structure)
-<<<<<<< HEAD
-                book = Book(book_structure_json)
-
-                if "book" not in st.session_state:
-=======
                 book = Book(st.session_state.book_title, book_structure_json)
                 
                 if 'book' not in st.session_state:
->>>>>>> f8e7c4b1
                     st.session_state.book = book
 
                 # Print the book structure to the terminal to show structure
